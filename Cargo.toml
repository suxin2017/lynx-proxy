[workspace]
members = ["crates/lynx-core", "crates/lynx-proxy/src-tauri", "crates/lynx-cli"]
resolver = "2"

[workspace.package]
<<<<<<< HEAD
version = "0.1.1"
=======
version = "0.1.2"
>>>>>>> 33aef51e
authors = ["suxin2017"]
description = "A proxy service"
edition = "2021"
license = "MIT"
documentation = "https://github.com/suxin2017/lynx"
homepage = "https://github.com/suxin2017/lynx"
repository = "https://github.com/suxin2017/lynx"

# Add this config to your root Cargo.toml (virtual manifest)
[workspace.metadata.release]
shared-version = true
tag-name = "v{{version}}"

[workspace.dependencies]
sea-orm = { version = "1.1.0", features = [
    "sqlx-sqlite",
    "runtime-tokio-rustls",
    "macros",
    "with-uuid",
    "debug-print",
] }
tokio = { version = "1.10.0", features = ["full"] }
tracing = "0.1.41"
tracing-subscriber = { version = "0.3.19", features = ["env-filter"] }
anyhow = "1.0.95"

# The profile that 'dist' will build with
[profile.dist]
inherits = "release"
lto = "thin"<|MERGE_RESOLUTION|>--- conflicted
+++ resolved
@@ -3,11 +3,7 @@
 resolver = "2"
 
 [workspace.package]
-<<<<<<< HEAD
-version = "0.1.1"
-=======
 version = "0.1.2"
->>>>>>> 33aef51e
 authors = ["suxin2017"]
 description = "A proxy service"
 edition = "2021"
