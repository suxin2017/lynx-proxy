target
sql.db
<<<<<<< HEAD
asserts/*
=======
assets/*
>>>>>>> 33aef51e
# Local
.DS_Store
*.local
*.log*
.idea
.vscode<|MERGE_RESOLUTION|>--- conflicted
+++ resolved
@@ -1,10 +1,6 @@
 target
 sql.db
-<<<<<<< HEAD
-asserts/*
-=======
 assets/*
->>>>>>> 33aef51e
 # Local
 .DS_Store
 *.local
