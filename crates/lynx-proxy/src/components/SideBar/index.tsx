import {
  RiEqualizer2Fill,
  RiMedalFill,
  RiPlanetFill,
  RiSettings2Fill,
} from '@remixicon/react';
import { useNavigate } from '@tanstack/react-router';
import { Button } from 'antd';
import React from 'react';

const topMenuConfig = [
  {
    key: 'network',
    title: 'Network',
    icon: <RiPlanetFill className="text-slate-600" size={24} />,
  },
  {
    key: 'ruleManager',
    title: 'Rule Config',
    icon: <RiEqualizer2Fill className="text-slate-600" size={24} />,
  },
  {
    key: 'certificates',
    title: 'Certificates',
    icon: <RiMedalFill className="text-slate-600" size={24} />,
  },
];
const bottomMenuConfig = [
  {
    key: 'setting',
    title: 'Setting',
    icon: <RiSettings2Fill className="text-slate-600" size={24} />,
  },
];

export const SideBar: React.FC = (_props) => {
  const navigate = useNavigate();

  return (
<<<<<<< HEAD
    <div className="flex w-14 flex-col justify-between bg-zinc-50 shadow-sm shadow-slate-400">
      <div>
        {topMenuConfig.map((item) => (
          <Button
            key={item.key}
            type="text"
            className="flex h-14 w-full items-center justify-items-center"
            onClick={() => {
              navigate({
                to: `/${item.key}`,
              });
            }}
            icon={item.icon}
            title={item.title}
          />
        ))}
      </div>
      <div>
        {bottomMenuConfig.map((item) => (
          <Button
            key={item.key}
            type="text"
            className="flex h-14 w-full items-center justify-items-center"
            onClick={() => {
              navigate({
                to: `/${item.key}`,
              });
            }}
            icon={item.icon}
            title={item.title}
          />
        ))}
      </div>
=======
    <div className="flex w-14 flex-col justify-center shadow-xs shadow-slate-400">
      {menuConfig.map((item) => (
        <Button
          key={item.key}
          type="text"
          className="flex h-14 w-full items-center justify-items-center self-end"
          onClick={() => {
            navigate({
              to: `/${item.key}`,
            });
          }}
          icon={item.icon}
          title={item.title}
        />
      ))}
>>>>>>> 732ea522
    </div>
  );
};<|MERGE_RESOLUTION|>--- conflicted
+++ resolved
@@ -37,8 +37,7 @@
   const navigate = useNavigate();
 
   return (
-<<<<<<< HEAD
-    <div className="flex w-14 flex-col justify-between bg-zinc-50 shadow-sm shadow-slate-400">
+    <div className="flex w-14 flex-col justify-between bg-zinc-50 shadow-xs shadow-slate-400">
       <div>
         {topMenuConfig.map((item) => (
           <Button
@@ -71,23 +70,6 @@
           />
         ))}
       </div>
-=======
-    <div className="flex w-14 flex-col justify-center shadow-xs shadow-slate-400">
-      {menuConfig.map((item) => (
-        <Button
-          key={item.key}
-          type="text"
-          className="flex h-14 w-full items-center justify-items-center self-end"
-          onClick={() => {
-            navigate({
-              to: `/${item.key}`,
-            });
-          }}
-          icon={item.icon}
-          title={item.title}
-        />
-      ))}
->>>>>>> 732ea522
     </div>
   );
 };