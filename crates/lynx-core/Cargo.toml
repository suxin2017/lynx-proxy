--- conflicted
+++ resolved
@@ -85,13 +85,10 @@
 pin-project-lite = { workspace = true }
 http-serde = "2.1.1"
 serde_bytes = "0.11.17"
-<<<<<<< HEAD
 axum = "0.8.4"
 utoipa-swagger-ui = { version = "9.0.1", features = ["axum"] }
 utoipa-axum = "0.2.0"
 utoipa = { version = "5.3.1", features = ["axum_extras"] }
-=======
->>>>>>> 2679d550
 
 [dev-dependencies]
 dotenv = "0.15.0"
