use anyhow::Result;
<<<<<<< HEAD
use axum::response::{IntoResponse, Response};

use crate::{
    client::request_client::RequestClientExt,
    common::{HyperReq, HyperReqExt},
=======
use tower::{ServiceBuilder, ServiceExt, service_fn};
use tracing::info;

use crate::{
    client::request_client::RequestClientExt,
    common::{HyperReq, HyperReqExt, HyperResExt, Req, Res},
    layers::build_proxy_request::BuildProxyRequestService,
>>>>>>> 2679d550
};

pub fn is_http_req(req: &HyperReq) -> bool {
    req.headers().get("Upgrade").is_none()
}

<<<<<<< HEAD
pub async fn proxy_http_request(req: HyperReq) -> Result<Response> {
    tracing::debug!("proxy_http_request: {:?}", req);
=======
async fn proxy_http_request_inner(req: Req) -> Result<Res> {
    info!("req {:#?}", req);
>>>>>>> 2679d550
    let http_client = req.extensions().get_http_client();
    http_client
        .request(req)
        .await
<<<<<<< HEAD
        .map_err(|e| e.context("http request failed"))?;
    tracing::debug!("proxy_http_request response: {:?}", res);
    Ok(res.into_response())
=======
        .map_err(|e| e.context("http request failed"))
        .map(|res| res.into_box_res())
}

pub async fn proxy_http_request(req: HyperReq) -> Result<Res> {
    let svc = service_fn(proxy_http_request_inner);

    let svc = ServiceBuilder::new()
        .layer_fn(|s| BuildProxyRequestService { service: s })
        .service(svc);

    let res = svc.oneshot(req.into_box_req()).await?;
    Ok(res)
>>>>>>> 2679d550
}<|MERGE_RESOLUTION|>--- conflicted
+++ resolved
@@ -1,11 +1,4 @@
 use anyhow::Result;
-<<<<<<< HEAD
-use axum::response::{IntoResponse, Response};
-
-use crate::{
-    client::request_client::RequestClientExt,
-    common::{HyperReq, HyperReqExt},
-=======
 use tower::{ServiceBuilder, ServiceExt, service_fn};
 use tracing::info;
 
@@ -13,29 +6,18 @@
     client::request_client::RequestClientExt,
     common::{HyperReq, HyperReqExt, HyperResExt, Req, Res},
     layers::build_proxy_request::BuildProxyRequestService,
->>>>>>> 2679d550
 };
 
 pub fn is_http_req(req: &HyperReq) -> bool {
     req.headers().get("Upgrade").is_none()
 }
 
-<<<<<<< HEAD
-pub async fn proxy_http_request(req: HyperReq) -> Result<Response> {
-    tracing::debug!("proxy_http_request: {:?}", req);
-=======
 async fn proxy_http_request_inner(req: Req) -> Result<Res> {
     info!("req {:#?}", req);
->>>>>>> 2679d550
     let http_client = req.extensions().get_http_client();
     http_client
         .request(req)
         .await
-<<<<<<< HEAD
-        .map_err(|e| e.context("http request failed"))?;
-    tracing::debug!("proxy_http_request response: {:?}", res);
-    Ok(res.into_response())
-=======
         .map_err(|e| e.context("http request failed"))
         .map(|res| res.into_box_res())
 }
@@ -49,5 +31,4 @@
 
     let res = svc.oneshot(req.into_box_req()).await?;
     Ok(res)
->>>>>>> 2679d550
 }