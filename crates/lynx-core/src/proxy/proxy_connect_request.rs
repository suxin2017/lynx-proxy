use anyhow::{Ok, Result, anyhow};
use axum::{body::Body, extract::Request, response::Response};
use http::Method;
use hyper_util::{
    rt::{TokioExecutor, TokioIo},
    service::TowerToHyperService,
};
use tokio::spawn;
use tokio_rustls::TlsAcceptor;
use tower::{ServiceBuilder, service_fn};

use crate::{
<<<<<<< HEAD
    client::request_client::RequestClientExt,
    common::HyperReq,
    gateway_service::gatetway_proxy_service_fn,
    layers::{
        connect_req_patch_layer::service::ConnectReqPatchLayer, log_layer::LogLayer,
        req_extension_layer::RequestExtensionLayer, trace_id_layer::TraceIdLayer,
    },
    proxy::proxy_ws_request::proxy_ws_request,
    proxy_server::ClientAddrRequestExt,
    server_context::get_ca_manager,
=======
    common::{HyperReq, Res},
    gateway_service::proxy_gateway_service_fn,
    layers::{
        connect_req_patch_layer::service::ConnectReqPatchLayer,
        error_handle_layer::ErrorHandlerLayer,
        extend_extension_layer::{ExtendExtensionsLayer, clone_extensions},
        log_layer::LogLayer,
        trace_id_layer::TraceIdLayer,
    },
    proxy::proxy_ws_request::proxy_ws_request,
    proxy_server::server_ca_manage::ServerCaManagerExtensionsExt,
    utils::empty,
>>>>>>> 2679d550
};

use super::{
    connect_upgraded::{ConnectStreamType, ConnectUpgraded},
    proxy_tunnel_request::tunnel_proxy_by_stream,
};

pub fn is_connect_req<Body>(req: &Request<Body>) -> bool {
    req.method() == Method::CONNECT
}

async fn proxy_connect_request_future(req: HyperReq) -> Result<()> {
    let new_extension = clone_extensions(req.extensions())?;

    let uri = req.uri().clone();
    let authority = uri
        .authority()
        .cloned()
        .ok_or_else(|| anyhow::anyhow!("Missing authority in URI"))?;
    let target_addr = uri.to_string();

    let server_ca_manage = req.extensions().get_server_ca_manager();

    let upgraded = hyper::upgrade::on(req)
        .await
        .map_err(|e| anyhow!(e).context("Failed to upgrade connect request"))?;
    let upgraded = TokioIo::new(upgraded);
    let upgraded = ConnectUpgraded::new(upgraded).await;

    let service_builder = ServiceBuilder::new()
        .layer(ErrorHandlerLayer)
        .layer(LogLayer)
        .layer(ExtendExtensionsLayer::new(new_extension))
        .layer(TraceIdLayer);

    match upgraded.steam_type {
        // connect proxy and then upgrade to websocket
        ConnectStreamType::WebSocket => {
            let svc = service_fn(proxy_ws_request);
            let svc = service_builder
                .layer(ConnectReqPatchLayer::new(
                    authority.clone(),
                    http::uri::Scheme::HTTP,
                ))
                .service(svc);
            let svc = TowerToHyperService::new(svc);
            hyper_util::server::conn::auto::Builder::new(TokioExecutor::new())
                .serve_connection_with_upgrades(TokioIo::new(upgraded), svc)
                .await
                .map_err(|e| anyhow!(e))?;
        }
        ConnectStreamType::Https => {
            let server_config = server_ca_manage
                .get_server_config(&authority)
                .await
                .map_err(|e| anyhow!(e).context("Failed to get server config"))?;
                vec![b"h2".to_vec(), b"http/1.1".to_vec(), b"http/1.0".to_vec()];
            let tls_stream = TlsAcceptor::from(server_config)
                .accept(upgraded)
                .await
                .map_err(|e| anyhow!(e).context("Failed to accept TLS connection"))?;

            let svc = service_fn(proxy_gateway_service_fn);

            let svc = service_builder
                .layer(ConnectReqPatchLayer::new(
                    authority.clone(),
                    http::uri::Scheme::HTTPS,
                ))
                .service(svc);
            let svc = TowerToHyperService::new(svc);

            hyper_util::server::conn::auto::Builder::new(TokioExecutor::new())
                .serve_connection_with_upgrades(TokioIo::new(tls_stream), svc)
                .await
                .map_err(|e| anyhow!(e))?;
        }
        ConnectStreamType::Other => {
            tunnel_proxy_by_stream(upgraded, target_addr).await?;
        }
    }
    Ok(())
}

pub async fn proxy_connect_request(req: HyperReq) -> Result<Response> {
    assert_eq!(req.method(), Method::CONNECT);

    spawn(async move {
        if let Err(e) = proxy_connect_request_future(req).await {
            tracing::error!("Failed to handle connect request: {:?}", e);
        };
    });

    Ok(Response::new(Body::empty()))
}<|MERGE_RESOLUTION|>--- conflicted
+++ resolved
@@ -10,18 +10,6 @@
 use tower::{ServiceBuilder, service_fn};
 
 use crate::{
-<<<<<<< HEAD
-    client::request_client::RequestClientExt,
-    common::HyperReq,
-    gateway_service::gatetway_proxy_service_fn,
-    layers::{
-        connect_req_patch_layer::service::ConnectReqPatchLayer, log_layer::LogLayer,
-        req_extension_layer::RequestExtensionLayer, trace_id_layer::TraceIdLayer,
-    },
-    proxy::proxy_ws_request::proxy_ws_request,
-    proxy_server::ClientAddrRequestExt,
-    server_context::get_ca_manager,
-=======
     common::{HyperReq, Res},
     gateway_service::proxy_gateway_service_fn,
     layers::{
@@ -34,7 +22,6 @@
     proxy::proxy_ws_request::proxy_ws_request,
     proxy_server::server_ca_manage::ServerCaManagerExtensionsExt,
     utils::empty,
->>>>>>> 2679d550
 };
 
 use super::{
@@ -91,7 +78,7 @@
                 .get_server_config(&authority)
                 .await
                 .map_err(|e| anyhow!(e).context("Failed to get server config"))?;
-                vec![b"h2".to_vec(), b"http/1.1".to_vec(), b"http/1.0".to_vec()];
+            vec![b"h2".to_vec(), b"http/1.1".to_vec(), b"http/1.0".to_vec()];
             let tls_stream = TlsAcceptor::from(server_config)
                 .accept(upgraded)
                 .await
